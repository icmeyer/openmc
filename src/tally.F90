module tally

  use constants
  use datatypes_header, only: ListInt
  use error,         only: fatal_error
  use global
  use math,          only: t_percentile, calc_pn
  use mesh,          only: get_mesh_bin, bin_to_mesh_indices, get_mesh_indices, &
                          mesh_indices_to_bin, mesh_intersects
  use mesh_header,   only: StructuredMesh
  use output,        only: header
  use search,        only: binary_search
  use string,        only: to_str
  use tally_header,  only: TallyResult, TallyMapItem, TallyMapElement

#ifdef MPI
  use mpi
#endif

  implicit none

  ! Tally map positioning array
  integer :: position(N_FILTER_TYPES - 3) = 0

contains

!===============================================================================
! SCORE_ANALOG_TALLY keeps track of how many events occur in a specified cell,
! energy range, etc. Note that since these are "analog" tallies, they are only
! triggered at every collision, not every event
!===============================================================================

  subroutine score_analog_tally()

    integer :: j                    ! loop index for scoring bins
    integer :: k                    ! loop index for nuclide bins
    integer :: n                    ! loop index for scattering order
    integer :: l                    ! scoring bin loop index, allowing for changing 
                                    ! position during the loop
    integer :: filter_index         ! single index for single bin
    integer :: score_bin            ! scoring bin, e.g. SCORE_FLUX
    integer :: i_nuclide            ! index in nuclides array
    integer :: score_index          ! scoring bin index
    real(8) :: score                ! analog tally score
    real(8) :: last_wgt             ! pre-collision particle weight
    real(8) :: wgt                  ! post-collision particle weight
    real(8) :: mu                   ! cosine of angle of collision
    real(8) :: macro_total          ! material macro total xs
    real(8) :: macro_scatt          ! material macro scatt xs
    logical :: found_bin            ! scoring bin found?
    type(TallyObject), pointer :: t => null()
    type(ListInt), pointer :: curr_ptr => null()

    ! Copy particle's pre- and post-collision weight and angle
    last_wgt = p % last_wgt
    wgt = p % wgt
    mu = p % mu

    ! set current pointer to active analog tallies
    curr_ptr => active_analog_tallies

    ! A loop over all tallies is necessary because we need to simultaneously
    ! determine different filter bins for the same tally in order to score to it

    TALLY_LOOP: do while (associated(curr_ptr))

      t => tallies(analog_tallies(curr_ptr % data))

      ! =======================================================================
      ! DETERMINE SCORING BIN COMBINATION

      call get_scoring_bins(analog_tallies(curr_ptr % data), found_bin)
      if (.not. found_bin) then
        curr_ptr => curr_ptr % next
        cycle
      end if

      ! =======================================================================
      ! CALCULATE RESULTS AND ACCUMULATE TALLY

      ! If we have made it here, we have a scoring combination of bins for this
      ! tally -- now we need to determine where in the results array we should
      ! be accumulating the tally values

      ! Determine scoring index for this filter combination
      filter_index = sum((t % matching_bins - 1) * t % stride) + 1

      ! Check for nuclide bins
      k = 0
      NUCLIDE_LOOP: do while (k < t % n_nuclide_bins)

        ! Increment the index in the list of nuclide bins
        k = k + 1

        if (t % all_nuclides) then
          ! In the case that the user has requested to tally all nuclides, we
          ! can take advantage of the fact that we know exactly how nuclide
          ! bins correspond to nuclide indices.
          if (k == 1) then
            ! If we just entered, set the nuclide bin index to the index in
            ! the nuclides array since this will match the index in the
            ! nuclide bin array.
            k = p % event_nuclide
          elseif (k == p % event_nuclide + 1) then
            ! After we've tallied the individual nuclide bin, we also need
            ! to contribute to the total material bin which is the last bin
            k = n_nuclides_total + 1
          else
            ! After we've tallied in both the individual nuclide bin and the
            ! total material bin, we're done
            exit
          end if

        else
          ! If the user has explicitly specified nuclides (or specified
          ! none), we need to search through the nuclide bin list one by
          ! one. First we need to get the value of the nuclide bin
          i_nuclide = t % nuclide_bins(k)

          ! Now compare the value against that of the colliding nuclide.
          if (i_nuclide /= p % event_nuclide .and. i_nuclide /= -1) cycle
        end if

        ! Determine score for each bin
        j = 0
        SCORE_LOOP: do l = 1, t % n_nonPN_score_bins
          j = j + 1
          ! determine what type of score bin
          score_bin = t % score_bins(j)

          ! determine scoring bin index
          score_index = (k - 1)*t % n_score_bins + j

          select case (score_bin)
          case (SCORE_FLUX)
            ! All events score to a flux bin. We actually use a collision
            ! estimator since there is no way to count 'events' exactly for
            ! the flux

            score = last_wgt / material_xs % total

          case (SCORE_TOTAL)
            ! All events will score to the total reaction rate. We can just
            ! use the weight of the particle entering the collision as the
            ! score

            score = last_wgt

          case (SCORE_SCATTER)
            ! Skip any event where the particle didn't scatter
            if (p % event /= EVENT_SCATTER) cycle SCORE_LOOP

            ! Since only scattering events make it here, again we can use
            ! the weight entering the collision as the estimator for the
            ! reaction rate

            score = last_wgt

          case (SCORE_NU_SCATTER) 
            ! Skip any event where the particle didn't scatter
            if (p % event /= EVENT_SCATTER) cycle SCORE_LOOP

            ! For scattering production, we need to use the post-collision
            ! weight as the estimate for the number of neutrons exiting a
            ! reaction with neutrons in the exit channel

            score = wgt
            
          case (SCORE_SCATTER_N)
            ! Skip any event where the particle didn't scatter
            if (p % event /= EVENT_SCATTER) cycle SCORE_LOOP

            ! Find the scattering order for a singly requested moment, and
            ! store its moment contribution.

            if (t % scatt_order(j) == 1) then
              score = last_wgt * mu ! avoid function call overhead
            else
              score = last_wgt * calc_pn(t % scatt_order(j), mu)
            endif

          case (SCORE_SCATTER_PN)
            ! Skip any event where the particle didn't scatter
            if (p % event /= EVENT_SCATTER) then
              j = j + t % scatt_order(j)
              cycle SCORE_LOOP
            end if
            score_index = score_index - 1
            ! Find the scattering order for a collection of requested moments
            ! and store the moment contribution of each
            do n = 0, t % scatt_order(j)
              ! determine scoring bin index
              score_index = score_index + 1
              ! get the score and tally it
              score = last_wgt * calc_pn(n, mu)
              ! Do not do if its the last time through, the scores += at
              ! the end of this select case will handle that one.
              if (n < t % scatt_order(j)) then
                t % results(score_index, filter_index) % value = &
                  t % results(score_index, filter_index) + score
              end if
            end do
            j = j + t % scatt_order(j)

          case (SCORE_TRANSPORT)
            ! Skip any event where the particle didn't scatter
            if (p % event /= EVENT_SCATTER) cycle SCORE_LOOP

            ! get material macros
            macro_total = material_xs % total
            macro_scatt = material_xs % total - material_xs % absorption

            ! Score total rate - p1 scatter rate Note estimator needs to be
            ! adjusted since tallying is only occuring when a scatter has
            ! happend. Effectively this means multiplying the estimator by
            ! total/scatter macro
            score = (macro_total - mu*macro_scatt)*(ONE/macro_scatt)

          case (SCORE_DIFFUSION)
            ! Skip any event where the particle didn't scatter
            if (p % event /= EVENT_SCATTER) cycle SCORE_LOOP

            ! Temporarily store the scattering cross section
            score = material_xs % total - material_xs % absorption

            ! Since this only gets tallied at every scattering event, the
            ! flux estimator is 1/Sigma_s. Therefore, the diffusion
            ! coefficient times flux is 1/(3*Sigma_s*(Sigma_t -
            ! mu*Sigma_s)).

            score = last_wgt / (3.0_8 * score * (material_xs % total - &
                mu * score))

          case (SCORE_N_1N)
            ! Skip any event where the particle didn't scatter
            if (p % event /= EVENT_SCATTER) cycle SCORE_LOOP

            ! Skip any events where weight of particle changed
            if (wgt /= last_wgt) cycle SCORE_LOOP

            ! All events that reach this point are (n,1n) reactions
            score = last_wgt

          case (SCORE_N_2N)
            ! Skip any event where the particle didn't scatter
            if (p % event /= EVENT_SCATTER) cycle SCORE_LOOP

            ! Skip any scattering events where the weight didn't double
            if (nint(wgt/last_wgt) /= 2) cycle SCORE_LOOP

            ! All events that reach this point are (n,2n) reactions
            score = last_wgt

          case (SCORE_N_3N)
            ! Skip any event where the particle didn't scatter
            if (p % event /= EVENT_SCATTER) cycle SCORE_LOOP

            ! Skip any scattering events where the weight didn't double
            if (nint(wgt/last_wgt) /= 3) cycle SCORE_LOOP

            ! All events that reach this point are (n,3n) reactions
            score = last_wgt

          case (SCORE_N_4N)
            ! Skip any event where the particle didn't scatter
            if (p % event /= EVENT_SCATTER) cycle SCORE_LOOP

            ! Skip any scattering events where the weight didn't double
            if (nint(wgt/last_wgt) /= 4) cycle SCORE_LOOP

            ! All events that reach this point are (n,3n) reactions
            score = last_wgt

          case (SCORE_ABSORPTION)
            ! Skip any event where the particle wasn't absorbed
            if (p % event == EVENT_SCATTER) cycle SCORE_LOOP

            ! All fission and absorption events will contribute here, so we
            ! can just use the particle's weight entering the collision

            score = last_wgt

          case (SCORE_FISSION)
            ! Skip any non-fission events
            if (p % event /= EVENT_FISSION) cycle SCORE_LOOP

            ! All fission events will contribute, so again we can use
            ! particle's weight entering the collision as the estimate for
            ! the fission reaction rate

            score = last_wgt

          case (SCORE_NU_FISSION)
            ! Skip any non-fission events
            if (p % event /= EVENT_FISSION) cycle SCORE_LOOP

            if (t % find_filter(FILTER_ENERGYOUT) > 0) then
              ! Normally, we only need to make contributions to one scoring
              ! bin. However, in the case of fission, since multiple
              ! fission neutrons were emitted with different energies,
              ! multiple outgoing energy bins may have been scored to. The
              ! following logic treats this special case and results to
              ! multiple bins

              call score_fission_eout(t, score_index)
              cycle SCORE_LOOP

            else
              ! If there is no outgoing energy filter, than we only need to
              ! score to one bin. For the score to be 'analog', we need to
              ! score the number of particles that were banked in the
              ! fission bank. Since this was weighted by 1/keff, we
              ! multiply by keff to get the proper score.

              score = keff * p % wgt_bank

            end if

          case (SCORE_EVENTS)
            ! Simply count number of scoring events
            score = ONE

          case default
            message = "Invalid score type on tally " // to_str(t % id) // "."
            write(*,*) score_index, score_bin, l,j, t % n_score_bins
            call fatal_error()
          end select

          ! Add score to tally
          t % results(score_index, filter_index) % value = &
<<<<<<< HEAD
            t % results(score_index, filter_index) + score
=======
               t % results(score_index, filter_index) % value + score
>>>>>>> dd87f7ff

        end do SCORE_LOOP

      end do NUCLIDE_LOOP

      ! If the user has specified that we can assume all tallies are spatially
      ! separate, this implies that once a tally has been scored to, we needn't
      ! check the others. This cuts down on overhead when there are many
      ! tallies specified

      if (assume_separate) exit TALLY_LOOP

      ! select next active tally
      curr_ptr => curr_ptr % next

    end do TALLY_LOOP

    ! Reset tally map positioning
    position = 0

    nullify(curr_ptr)

  end subroutine score_analog_tally

!===============================================================================
! SCORE_FISSION_EOUT handles a special case where we need to store neutron
! production rate with an outgoing energy filter (think of a fission matrix). In
! this case, we may need to score to multiple bins if there were multiple
! neutrons produced with different energies.
!===============================================================================

  subroutine score_fission_eout(t, i_score)

    type(TallyObject), pointer :: t
    integer, intent(in)        :: i_score ! index for score

    integer :: i             ! index of outgoing energy filter
    integer :: k             ! loop index for bank sites
    integer :: bin_energyout ! original outgoing energy bin
    integer :: i_filter      ! index for matching filter bin combination
    real(8) :: score         ! actualy score
    real(8) :: E_out         ! energy of fission bank site

    ! save original outgoing energy bin and score index
    i = t % find_filter(FILTER_ENERGYOUT)
    bin_energyout = t % matching_bins(i)

    ! Since the creation of fission sites is weighted such that it is
    ! expected to create n_particles sites, we need to multiply the
    ! score by keff to get the true nu-fission rate. Otherwise, the sum
    ! of all nu-fission rates would be ~1.0.

    ! loop over number of particles banked
    do k = 1, p % n_bank
      ! determine score based on bank site weight and keff
      score = keff * fission_bank(n_bank - p % n_bank + k) % wgt

      ! determine outgoing energy from fission bank
      E_out = fission_bank(n_bank - p % n_bank + k) % E

      ! change outgoing energy bin
      t % matching_bins(i) = binary_search(t % filters(i) % real_bins, &
          size(t % filters(i) % real_bins), E_out)

      ! determine scoring index
      i_filter = sum((t % matching_bins - 1) * t % stride) + 1

      ! Add score to tally
      t % results(i_score, i_filter) % value = &
           t % results(i_score, i_filter) % value + score
    end do

    ! reset outgoing energy bin and score index
    t % matching_bins(i) = bin_energyout

  end subroutine score_fission_eout

!===============================================================================
! SCORE_TRACKLENGTH_TALLY calculates fluxes and reaction rates based on the
! track-length estimate of the flux. This is triggered at every event (surface
! crossing, lattice crossing, or collision) and thus cannot be done for tallies
! that require post-collision information.
!===============================================================================

  subroutine score_tracklength_tally(distance)

    real(8), intent(in) :: distance

    integer :: j                    ! loop index for scoring bins
    integer :: k                    ! loop index for nuclide bins
    integer :: filter_index         ! single index for single bin
    integer :: i_nuclide            ! index in nuclides array
    integer :: score_bin            ! scoring type, e.g. SCORE_FLUX
    integer :: score_index          ! scoring bin index
    real(8) :: flux                 ! tracklength estimate of flux
    real(8) :: score                ! actual score (e.g., flux*xs)
    real(8) :: atom_density         ! atom density of single nuclide in atom/b-cm
    logical :: found_bin            ! scoring bin found?
    type(TallyObject), pointer :: t => null()
    type(Material), pointer :: mat => null()
    type(ListInt), pointer :: curr_ptr => null()

    ! Determine track-length estimate of flux
    flux = p % wgt * distance

    ! set current pointer to active tracklength tallies
    curr_ptr => active_tracklength_tallies

    ! A loop over all tallies is necessary because we need to simultaneously
    ! determine different filter bins for the same tally in order to score to it

    TALLY_LOOP: do while (associated(curr_ptr))
      t => tallies(tracklength_tallies(curr_ptr % data))

      ! Check if this tally has a mesh filter -- if so, we treat it separately
      ! since multiple bins can be scored to with a single track

      if (t % find_filter(FILTER_MESH) > 0) then
        call score_tl_on_mesh(tracklength_tallies(curr_ptr % data), distance)
        curr_ptr => curr_ptr % next ! select next tally
        cycle
      end if

      ! =======================================================================
      ! DETERMINE SCORING BIN COMBINATION

      call get_scoring_bins(tracklength_tallies(curr_ptr % data), found_bin)
      if (.not. found_bin) then
        curr_ptr => curr_ptr % next
        cycle
      end if

      ! =======================================================================
      ! CALCULATE RESULTS AND ACCUMULATE TALLY

      ! If we have made it here, we have a scoring combination of bins for this
      ! tally -- now we need to determine where in the results array we should
      ! be accumulating the tally values

      ! Determine scoring index for this filter combination
      filter_index = sum((t % matching_bins - 1) * t % stride) + 1

      if (t % all_nuclides) then
        call score_all_nuclides(tracklength_tallies(curr_ptr % data), flux, &
            filter_index)
      else

        NUCLIDE_BIN_LOOP: do k = 1, t % n_nuclide_bins
          ! Get index of nuclide in nuclides array
          i_nuclide = t % nuclide_bins(k)

          if (i_nuclide > 0) then
            ! Get pointer to current material
            mat => materials(p % material)

            ! Determine if nuclide is actually in material
            NUCLIDE_MAT_LOOP: do j = 1, mat % n_nuclides
              ! If index of nuclide matches the j-th nuclide listed in the
              ! material, break out of the loop
              if (i_nuclide == mat % nuclide(j)) exit

              ! If we've reached the last nuclide in the material, it means
              ! the specified nuclide to be tallied is not in this material
              if (j == mat % n_nuclides) then
                cycle NUCLIDE_BIN_LOOP
              end if
            end do NUCLIDE_MAT_LOOP

            atom_density = mat % atom_density(j)
          end if

          ! Determine score for each bin
          SCORE_LOOP: do j = 1, t % n_score_bins
            ! determine what type of score bin
            score_bin = t % score_bins(j)

            if (i_nuclide > 0) then
              ! Determine macroscopic nuclide cross section 
              select case(score_bin)
              case (SCORE_TOTAL)
                score = micro_xs(i_nuclide) % total * &
                    atom_density * flux
              case (SCORE_SCATTER)
                score = (micro_xs(i_nuclide) % total - &
                    micro_xs(i_nuclide) % absorption) * &
                    atom_density * flux
              case (SCORE_ABSORPTION)
                score = micro_xs(i_nuclide) % absorption * &
                    atom_density * flux
              case (SCORE_FISSION)
                score = micro_xs(i_nuclide) % fission * &
                    atom_density * flux
              case (SCORE_NU_FISSION)
                score = micro_xs(i_nuclide) % nu_fission * &
                    atom_density * flux
              case (SCORE_EVENTS)
                score = ONE
              case default
                message = "Invalid score type on tally " // to_str(t % id) // "."
                call fatal_error()
              end select

            else
              ! Determine macroscopic material cross section 
              select case(score_bin)
              case (SCORE_FLUX)
                score = flux
              case (SCORE_TOTAL)
                score = material_xs % total * flux
              case (SCORE_SCATTER)
                score = (material_xs % total - material_xs % absorption) * flux
              case (SCORE_ABSORPTION)
                score = material_xs % absorption * flux
              case (SCORE_FISSION)
                score = material_xs % fission * flux
              case (SCORE_NU_FISSION)
                score = material_xs % nu_fission * flux
              case (SCORE_EVENTS)
                score = ONE
              case default
                message = "Invalid score type on tally " // to_str(t % id) // "."
                call fatal_error()
              end select
            end if

            ! Determine scoring bin index
            score_index = (k - 1)*t % n_score_bins + j

            ! Add score to tally
            t % results(score_index, filter_index) % value = &
                 t % results(score_index, filter_index) % value + score

          end do SCORE_LOOP

        end do NUCLIDE_BIN_LOOP
      end if

      ! If the user has specified that we can assume all tallies are spatially
      ! separate, this implies that once a tally has been scored to, we needn't
      ! check the others. This cuts down on overhead when there are many
      ! tallies specified

      if (assume_separate) exit TALLY_LOOP

      ! select next active tally
      curr_ptr => curr_ptr % next

    end do TALLY_LOOP

    ! Reset tally map positioning
    position = 0

    nullify(curr_ptr)

  end subroutine score_tracklength_tally

!===============================================================================
! SCORE_ALL_NUCLIDES tallies individual nuclide reaction rates specifically when
! the user requests <nuclides>all</nuclides>.
!===============================================================================

  subroutine score_all_nuclides(i_tally, flux, filter_index)

    integer, intent(in) :: i_tally
    real(8), intent(in) :: flux
    integer, intent(in) :: filter_index

    integer :: i             ! loop index for nuclides in material
    integer :: j             ! loop index for scoring bin types
    integer :: i_nuclide     ! index in nuclides array
    integer :: score_bin     ! type of score, e.g. SCORE_FLUX
    integer :: score_index   ! scoring bin index
    real(8) :: score         ! actual scoring tally value
    real(8) :: atom_density  ! atom density of single nuclide in atom/b-cm
    type(TallyObject), pointer :: t => null()
    type(Material),    pointer :: mat => null()

    ! Get pointer to tally
    t => tallies(i_tally)

    ! Get pointer to current material. We need this in order to determine what
    ! nuclides are in the material
    mat => materials(p % material)

    ! ==========================================================================
    ! SCORE ALL INDIVIDUAL NUCLIDE REACTION RATES

    NUCLIDE_LOOP: do i = 1, mat % n_nuclides

      ! Determine index in nuclides array and atom density for i-th nuclide in
      ! current material
      i_nuclide = mat % nuclide(i)
      atom_density = mat % atom_density(i)

      ! Loop over score types for each bin
      SCORE_LOOP: do j = 1, t % n_score_bins
        ! determine what type of score bin
        score_bin = t % score_bins(j)

        ! Determine macroscopic nuclide cross section 
        select case(score_bin)
        case (SCORE_TOTAL)
          score = micro_xs(i_nuclide) % total * atom_density * flux
        case (SCORE_SCATTER)
          score = (micro_xs(i_nuclide) % total - &
              micro_xs(i_nuclide) % absorption) * atom_density * flux
        case (SCORE_ABSORPTION)
          score = micro_xs(i_nuclide) % absorption * atom_density * flux
        case (SCORE_FISSION)
          score = micro_xs(i_nuclide) % fission * atom_density * flux
        case (SCORE_NU_FISSION)
          score = micro_xs(i_nuclide) % nu_fission * atom_density * flux
        case (SCORE_EVENTS)
          score = ONE
        case default
          message = "Invalid score type on tally " // to_str(t % id) // "."
          call fatal_error()
        end select

        ! Determine scoring bin index based on what the index of the nuclide
        ! is in the nuclides array
        score_index = (i_nuclide - 1)*t % n_score_bins + j

        ! Add score to tally
        t % results(score_index, filter_index) % value = &
             t % results(score_index, filter_index) % value + score

      end do SCORE_LOOP

    end do NUCLIDE_LOOP

    ! ==========================================================================
    ! SCORE ALL INDIVIDUAL NUCLIDE REACTION RATES

    ! Loop over score types for each bin
    MATERIAL_SCORE_LOOP: do j = 1, t % n_score_bins
      ! determine what type of score bin
      score_bin = t % score_bins(j)

      ! Determine macroscopic material cross section 
      select case(score_bin)
      case (SCORE_FLUX)
        score = flux
      case (SCORE_TOTAL)
        score = material_xs % total * flux
      case (SCORE_SCATTER)
        score = (material_xs % total - material_xs % absorption) * flux
      case (SCORE_ABSORPTION)
        score = material_xs % absorption * flux
      case (SCORE_FISSION)
        score = material_xs % fission * flux
      case (SCORE_NU_FISSION)
        score = material_xs % nu_fission * flux
      case (SCORE_EVENTS)
        score = ONE
      case default
        message = "Invalid score type on tally " // to_str(t % id) // "."
        call fatal_error()
      end select

      ! Determine scoring bin index based on what the index of the nuclide
      ! is in the nuclides array
      score_index = n_nuclides_total*t % n_score_bins + j

      ! Add score to tally
      t % results(score_index, filter_index) % value = &
           t % results(score_index, filter_index) % value + score

    end do MATERIAL_SCORE_LOOP

  end subroutine score_all_nuclides

!===============================================================================
! SCORE_TL_ON_MESH calculate fluxes and reaction rates based on the track-length
! estimate of the flux specifically for tallies that have mesh filters. For
! these tallies, it is possible to score to multiple mesh cells for each track.
!===============================================================================

  subroutine score_tl_on_mesh(i_tally, d_track)

    integer, intent(in) :: i_tally
    real(8), intent(in) :: d_track

    integer :: i                    ! loop index for filter/score bins
    integer :: j                    ! loop index for direction
    integer :: k                    ! loop index for mesh cell crossings
    integer :: b                    ! loop index for nuclide bins
    integer :: ijk0(3)              ! indices of starting coordinates
    integer :: ijk1(3)              ! indices of ending coordinates
    integer :: ijk_cross(3)         ! indices of mesh cell crossed
    integer :: n_cross              ! number of surface crossings
    integer :: filter_index         ! single index for single bin
    integer :: score_bin            ! scoring bin, e.g. SCORE_FLUX
    integer :: i_nuclide            ! index in nuclides array
    integer :: score_index          ! scoring bin index
    integer :: i_filter_mesh        ! index of mesh filter in filters array
    real(8) :: atom_density         ! density of individual nuclide in atom/b-cm
    real(8) :: flux                 ! tracklength estimate of flux
    real(8) :: score                ! actual score (e.g., flux*xs)
    real(8) :: uvw(3)               ! cosine of angle of particle
    real(8) :: xyz0(3)              ! starting/intermediate coordinates
    real(8) :: xyz1(3)              ! ending coordinates of particle
    real(8) :: xyz_cross(3)         ! coordinates of next boundary
    real(8) :: d(3)                 ! distance to each bounding surface
    real(8) :: distance             ! distance traveled in mesh cell
    logical :: found_bin            ! was a scoring bin found?
    logical :: start_in_mesh        ! starting coordinates inside mesh?
    logical :: end_in_mesh          ! ending coordinates inside mesh?
    type(TallyObject),    pointer :: t => null()
    type(StructuredMesh), pointer :: m => null()
    type(Material),       pointer :: mat => null()

    t => tallies(i_tally)
    t % matching_bins = 1

    ! ==========================================================================
    ! CHECK IF THIS TRACK INTERSECTS THE MESH

    ! Copy starting and ending location of particle
    xyz0 = p % coord0 % xyz - (d_track - TINY_BIT) * p % coord0 % uvw
    xyz1 = p % coord0 % xyz  - TINY_BIT * p % coord0 % uvw

    ! Get index for mesh filter
    i_filter_mesh = t % find_filter(FILTER_MESH)

    ! Determine indices for starting and ending location
    m => meshes(t % filters(i_filter_mesh) % int_bins(1))
    call get_mesh_indices(m, xyz0, ijk0, start_in_mesh)
    call get_mesh_indices(m, xyz1, ijk1, end_in_mesh)

    ! Check if start or end is in mesh -- if not, check if track still
    ! intersects with mesh
    if ((.not. start_in_mesh) .and. (.not. end_in_mesh)) then
      if (.not. mesh_intersects(m, xyz0, xyz1)) return
    end if

    ! Reset starting and ending location
    xyz0 = p % coord0 % xyz - d_track * p % coord0 % uvw
    xyz1 = p % coord0 % xyz

    ! =========================================================================
    ! CHECK FOR SCORING COMBINATION FOR FILTERS OTHER THAN MESH

    FILTER_LOOP: do i = 1, t % n_filters

      select case (t % filters(i) % type)
      case (FILTER_UNIVERSE)
        ! determine next universe bin
        ! TODO: Account for multiple universes when performing this filter
        t % matching_bins(i) = get_next_bin(FILTER_UNIVERSE, &
            p % coord % universe, i_tally)

      case (FILTER_MATERIAL)
        t % matching_bins(i) = get_next_bin(FILTER_MATERIAL, &
            p % material, i_tally)

      case (FILTER_CELL)
        ! determine next cell bin
        ! TODO: Account for cells in multiple levels when performing this filter
        t % matching_bins(i) = get_next_bin(FILTER_CELL, &
            p % coord % cell, i_tally)

      case (FILTER_CELLBORN)
        ! determine next cellborn bin
        t % matching_bins(i) = get_next_bin(FILTER_CELLBORN, &
            p % cell_born, i_tally)

      case (FILTER_SURFACE)
        ! determine next surface bin
        t % matching_bins(i) = get_next_bin(FILTER_SURFACE, &
            p % surface, i_tally)

      case (FILTER_ENERGYIN)
        ! determine incoming energy bin
        k = t % filters(i) % n_bins

        ! check if energy of the particle is within energy bins
        if (p % E < t % filters(i) % real_bins(1) .or. &
            p % E > t % filters(i) % real_bins(k + 1)) then
          t % matching_bins(i) = NO_BIN_FOUND
        else
          ! search to find incoming energy bin
          t % matching_bins(i) = binary_search(t % filters(i) % real_bins, &
              k + 1, p % E)
        end if

      end select

      ! Check if no matching bin was found
      if (t % matching_bins(i) == NO_BIN_FOUND) return

    end do FILTER_LOOP

    ! ==========================================================================
    ! DETERMINE WHICH MESH CELLS TO SCORE TO

    ! Calculate number of surface crossings
    n_cross = sum(abs(ijk1(:m % n_dimension) - ijk0(:m % n_dimension))) + 1

    ! Copy particle's direction
    uvw = p % coord0 % uvw

    ! Bounding coordinates
    do j = 1, m % n_dimension
      if (uvw(j) > 0) then
        xyz_cross(j) = m % lower_left(j) + ijk0(j) * m % width(j)
      else
        xyz_cross(j) = m % lower_left(j) + (ijk0(j) - 1) * m % width(j)
      end if
    end do

    MESH_LOOP: do k = 1, n_cross
      found_bin = .false.

      ! Calculate distance to each bounding surface. We need to treat special
      ! case where the cosine of the angle is zero since this would result in a
      ! divide-by-zero.

      if (k == n_cross) xyz_cross = xyz1

      do j = 1, m % n_dimension
        if (uvw(j) == 0) then
          d(j) = INFINITY
        else
          d(j) = (xyz_cross(j) - xyz0(j))/uvw(j)
        end if
      end do

      ! Determine the closest bounding surface of the mesh cell by calculating
      ! the minimum distance

      j = minloc(d(:m % n_dimension), 1)
      distance = d(j)

      ! Now use the minimum distance and diretion of the particle to determine
      ! which surface was crossed

      if (all(ijk0(:m % n_dimension) >= 1) .and. all(ijk0(:m % n_dimension) <= m % dimension)) then
        ijk_cross = ijk0
        found_bin = .true.
      end if

      ! Increment indices and determine new crossing point
      if (uvw(j) > 0) then
        ijk0(j) = ijk0(j) + 1
        xyz_cross(j) = xyz_cross(j) + m % width(j)
      else
        ijk0(j) = ijk0(j) - 1
        xyz_cross(j) = xyz_cross(j) - m % width(j)
      end if

      ! =======================================================================
      ! SCORE TO THIS MESH CELL

      if (found_bin) then
        ! Calculate track-length estimate of flux
        flux = p % wgt * distance

        ! Determine mesh bin
        t % matching_bins(i_filter_mesh) = mesh_indices_to_bin(m, ijk_cross)

        ! Determining scoring index
        filter_index = sum((t % matching_bins - 1) * t % stride) + 1

        if (t % all_nuclides) then
          ! Score reaction rates for each nuclide in material
          call score_all_nuclides(i_tally, flux, filter_index)

        else
          NUCLIDE_BIN_LOOP: do b = 1, t % n_nuclide_bins
            ! Get index of nuclide in nuclides array
            i_nuclide = t % nuclide_bins(b)

            if (i_nuclide > 0) then
              ! Get pointer to current material
              mat => materials(p % material)

              ! Determine if nuclide is actually in material
              NUCLIDE_MAT_LOOP: do j = 1, mat % n_nuclides
                ! If index of nuclide matches the j-th nuclide listed in
                ! the material, break out of the loop
                if (i_nuclide == mat % nuclide(j)) exit

                ! If we've reached the last nuclide in the material, it
                ! means the specified nuclide to be tallied is not in this
                ! material
                if (j == mat % n_nuclides) then
                  cycle NUCLIDE_BIN_LOOP
                end if
              end do NUCLIDE_MAT_LOOP

              atom_density = mat % atom_density(j)
            end if

            ! Determine score for each bin
            SCORE_LOOP: do j = 1, t % n_score_bins
              ! determine what type of score bin
              score_bin = t % score_bins(j)

              if (i_nuclide > 0) then
                ! Determine macroscopic nuclide cross section 
                select case(score_bin)
                case (SCORE_TOTAL)
                  score = micro_xs(i_nuclide) % total * &
                      atom_density * flux
                case (SCORE_SCATTER)
                  score = (micro_xs(i_nuclide) % total - &
                      micro_xs(i_nuclide) % absorption) * &
                      atom_density * flux
                case (SCORE_ABSORPTION)
                  score = micro_xs(i_nuclide) % absorption * &
                      atom_density * flux
                case (SCORE_FISSION)
                  score = micro_xs(i_nuclide) % fission * &
                      atom_density * flux
                case (SCORE_NU_FISSION)
                  score = micro_xs(i_nuclide) % nu_fission * &
                      atom_density * flux
                case (SCORE_EVENTS)
                  score = ONE
                case default
                  message = "Invalid score type on tally " // &
                      to_str(t % id) // "."
                  call fatal_error()
                end select

              else
                ! Determine macroscopic material cross section 
                select case(score_bin)
                case (SCORE_FLUX)
                  score = flux
                case (SCORE_TOTAL)
                  score = material_xs % total * flux
                case (SCORE_SCATTER)
                  score = (material_xs % total - material_xs % absorption) * flux
                case (SCORE_ABSORPTION)
                  score = material_xs % absorption * flux
                case (SCORE_FISSION)
                  score = material_xs % fission * flux
                case (SCORE_NU_FISSION)
                  score = material_xs % nu_fission * flux
                case (SCORE_EVENTS)
                  score = ONE
                case default
                  message = "Invalid score type on tally " // &
                      to_str(t % id) // "."
                  call fatal_error()
                end select
              end if

              ! Determine scoring bin index
              score_index = (b - 1)*t % n_score_bins + j

              ! Add score to tally
              t % results(score_index, filter_index) % value = &
                   t % results(score_index, filter_index) % value + score

            end do SCORE_LOOP

          end do NUCLIDE_BIN_LOOP
        end if
      end if

      ! Calculate new coordinates
      xyz0 = xyz0 + distance * uvw

    end do MESH_LOOP

  end subroutine score_tl_on_mesh

!===============================================================================
! GET_SCORING_BINS determines a combination of filter bins that should be scored
! for a tally based on the particle's current attributes.
!===============================================================================

  subroutine get_scoring_bins(i_tally, found_bin)

    integer, intent(in)     :: i_tally
    logical, intent(out)    :: found_bin

    integer :: i ! loop index for filters
    integer :: n ! number of bins for single filter
    real(8) :: E ! particle energy
    type(TallyObject),    pointer :: t => null()
    type(StructuredMesh), pointer :: m => null()

    found_bin = .true.
    t => tallies(i_tally)
    t % matching_bins = 1

    FILTER_LOOP: do i = 1, t % n_filters

      select case (t % filters(i) % type)
      case (FILTER_MESH)
        ! determine mesh bin
        m => meshes(t % filters(i) % int_bins(1))

        ! Determine if we're in the mesh first
        call get_mesh_bin(m, p % coord0 % xyz, t % matching_bins(i))

      case (FILTER_UNIVERSE)
        ! determine next universe bin
        ! TODO: Account for multiple universes when performing this filter
        t % matching_bins(i) = get_next_bin(FILTER_UNIVERSE, &
            p % coord % universe, i_tally)

      case (FILTER_MATERIAL)
        t % matching_bins(i) = get_next_bin(FILTER_MATERIAL, &
            p % material, i_tally)

      case (FILTER_CELL)
        ! determine next cell bin
        ! TODO: Account for cells in multiple levels when performing this filter
        t % matching_bins(i) = get_next_bin(FILTER_CELL, &
            p % coord % cell, i_tally)

      case (FILTER_CELLBORN)
        ! determine next cellborn bin
        t % matching_bins(i) = get_next_bin(FILTER_CELLBORN, &
            p % cell_born, i_tally)

      case (FILTER_SURFACE)
        ! determine next surface bin
        t % matching_bins(i) = get_next_bin(FILTER_SURFACE, &
            p % surface, i_tally)

      case (FILTER_ENERGYIN)
        ! determine incoming energy bin
        n = t % filters(i) % n_bins

        ! make sure the correct energy is used
        if (t % estimator == ESTIMATOR_TRACKLENGTH) then
          E = p % E
        else
          E = p % last_E
        end if

        ! check if energy of the particle is within energy bins
        if (E < t % filters(i) % real_bins(1) .or. &
            E > t % filters(i) % real_bins(n + 1)) then
          t % matching_bins(i) = NO_BIN_FOUND
        else
          ! search to find incoming energy bin
          t % matching_bins(i) = binary_search(t % filters(i) % real_bins, &
              n + 1, E)
        end if

      case (FILTER_ENERGYOUT)
        ! determine outgoing energy bin
        n = t % filters(i) % n_bins

        ! check if energy of the particle is within energy bins
        if (E < t % filters(i) % real_bins(1) .or. &
            E > t % filters(i) % real_bins(n + 1)) then
          t % matching_bins(i) = NO_BIN_FOUND
        else
          ! search to find incoming energy bin
          t % matching_bins(i) = binary_search(t % filters(i) % real_bins, &
              n + 1, p % E)
        end if

      end select

      ! If the current filter didn't match, exit this subroutine
      if (t % matching_bins(i) == NO_BIN_FOUND) then
        found_bin = .false.
        return
      end if

    end do FILTER_LOOP

  end subroutine get_scoring_bins

!===============================================================================
! SCORE_SURFACE_CURRENT tallies surface crossings in a mesh tally by manually
! determining which mesh surfaces were crossed
!===============================================================================

  subroutine score_surface_current()

    integer :: j                    ! loop indices
    integer :: k                    ! loop indices
    integer :: ijk0(3)              ! indices of starting coordinates
    integer :: ijk1(3)              ! indices of ending coordinates
    integer :: n_cross              ! number of surface crossings
    integer :: n                    ! number of incoming energy bins
    integer :: filter_index         ! index of scoring bin
    integer :: i_filter_mesh        ! index of mesh filter in filters array
    integer :: i_filter_surf        ! index of surface filter in filters
    real(8) :: uvw(3)               ! cosine of angle of particle
    real(8) :: xyz0(3)              ! starting/intermediate coordinates
    real(8) :: xyz1(3)              ! ending coordinates of particle
    real(8) :: xyz_cross(3)         ! coordinates of bounding surfaces
    real(8) :: d(3)                 ! distance to each bounding surface
    real(8) :: distance             ! actual distance traveled
    logical :: start_in_mesh        ! particle's starting xyz in mesh?
    logical :: end_in_mesh          ! particle's ending xyz in mesh?
    logical :: x_same               ! same starting/ending x index (i)
    logical :: y_same               ! same starting/ending y index (j)
    logical :: z_same               ! same starting/ending z index (k)
    type(TallyObject),    pointer :: t => null()
    type(StructuredMesh), pointer :: m => null()
    type(ListInt), pointer :: curr_ptr => null()

    ! set current pointer to active current tallies
    curr_ptr => active_current_tallies

    TALLY_LOOP: do while (associated(curr_ptr))
      ! Copy starting and ending location of particle
      xyz0 = p % last_xyz
      xyz1 = p % coord0 % xyz

      ! Get pointer to tally
      t => tallies(current_tallies(curr_ptr % data))

      ! Get index for mesh and surface filters
      i_filter_mesh = t % find_filter(FILTER_MESH)
      i_filter_surf = t % find_filter(FILTER_SURFACE)

      ! Determine indices for starting and ending location
      m => meshes(t % filters(i_filter_mesh) % int_bins(1))
      call get_mesh_indices(m, xyz0, ijk0, start_in_mesh)
      call get_mesh_indices(m, xyz1, ijk1, end_in_mesh)

      ! Check to if start or end is in mesh -- if not, check if track still
      ! intersects with mesh
      if ((.not. start_in_mesh) .and. (.not. end_in_mesh)) then
        if (.not. mesh_intersects(m, xyz0, xyz1)) then
          curr_ptr => curr_ptr % next ! select next tally
          cycle
        end if
      end if

      ! Calculate number of surface crossings
      n_cross = sum(abs(ijk1 - ijk0))
      if (n_cross == 0) then
        curr_ptr => curr_ptr % next ! select next tally
        cycle
      end if

      ! Copy particle's direction
      uvw = p % coord0 % uvw

      ! determine incoming energy bin
      j = t % find_filter(FILTER_ENERGYIN)
      if (j > 0) then
        n = t % filters(j) % n_bins
        ! check if energy of the particle is within energy bins
        if (p % E < t % filters(j) % real_bins(1) .or. &
            p % E > t % filters(j) % real_bins(n + 1)) then
          curr_ptr => curr_ptr % next ! select next tally
          cycle
        end if

        ! search to find incoming energy bin
        t % matching_bins(j) = binary_search(t % filters(j) % real_bins, &
            n + 1, p % E)
      end if

      ! =======================================================================
      ! SPECIAL CASES WHERE TWO INDICES ARE THE SAME

      x_same = (ijk0(1) == ijk1(1))
      y_same = (ijk0(2) == ijk1(2))
      z_same = (ijk0(3) == ijk1(3))

      if (x_same .and. y_same) then
        ! Only z crossings
        if (uvw(3) > 0) then
          do j = ijk0(3), ijk1(3) - 1
            ijk0(3) = j
            if (all(ijk0 >= 0) .and. all(ijk0 <= m % dimension)) then
              t % matching_bins(i_filter_surf) = OUT_TOP
              t % matching_bins(i_filter_mesh) = &
                  mesh_indices_to_bin(m, ijk0 + 1, .true.)
              filter_index = sum((t % matching_bins - 1) * t % stride) + 1
              t % results(1, filter_index) % value = &
                   t % results(1, filter_index) % value + p % wgt
            end if
          end do
        else
          do j = ijk0(3) - 1, ijk1(3), -1
            ijk0(3) = j
            if (all(ijk0 >= 0) .and. all(ijk0 <= m % dimension)) then
              t % matching_bins(i_filter_surf) = IN_TOP
              t % matching_bins(i_filter_mesh) = &
                  mesh_indices_to_bin(m, ijk0 + 1, .true.)
              filter_index = sum((t % matching_bins - 1) * t % stride) + 1
              t % results(1, filter_index) % value = &
                   t % results(1, filter_index) % value + p % wgt
            end if
          end do
        end if
        curr_ptr => curr_ptr % next ! select next tally
        cycle
      elseif (x_same .and. z_same) then
        ! Only y crossings
        if (uvw(2) > 0) then
          do j = ijk0(2), ijk1(2) - 1
            ijk0(2) = j
            if (all(ijk0 >= 0) .and. all(ijk0 <= m % dimension)) then
              t % matching_bins(i_filter_surf) = OUT_FRONT
              t % matching_bins(i_filter_mesh) = &
                  mesh_indices_to_bin(m, ijk0 + 1, .true.)
              filter_index = sum((t % matching_bins - 1) * t % stride) + 1
              t % results(1, filter_index) % value = &
                   t % results(1, filter_index) % value + p % wgt
            end if
          end do
        else
          do j = ijk0(2) - 1, ijk1(2), -1
            ijk0(2) = j
            if (all(ijk0 >= 0) .and. all(ijk0 <= m % dimension)) then
              t % matching_bins(i_filter_surf) = IN_FRONT
              t % matching_bins(i_filter_mesh) = &
                  mesh_indices_to_bin(m, ijk0 + 1, .true.)
              filter_index = sum((t % matching_bins - 1) * t % stride) + 1
              t % results(1, filter_index) % value = &
                   t % results(1, filter_index) % value + p % wgt
            end if
          end do
        end if
        curr_ptr => curr_ptr % next ! select next tally
        cycle
      elseif (y_same .and. z_same) then
        ! Only x crossings
        if (uvw(1) > 0) then
          do j = ijk0(1), ijk1(1) - 1
            ijk0(1) = j
            if (all(ijk0 >= 0) .and. all(ijk0 <= m % dimension)) then
              t % matching_bins(i_filter_surf) = OUT_RIGHT
              t % matching_bins(i_filter_mesh) = &
                  mesh_indices_to_bin(m, ijk0 + 1, .true.)
              filter_index = sum((t % matching_bins - 1) * t % stride) + 1
              t % results(1, filter_index) % value = &
                   t % results(1, filter_index) % value + p % wgt
            end if
          end do
        else
          do j = ijk0(1) - 1, ijk1(1), -1
            ijk0(1) = j
            if (all(ijk0 >= 0) .and. all(ijk0 <= m % dimension)) then
              t % matching_bins(i_filter_surf) = IN_RIGHT
              t % matching_bins(i_filter_mesh) = &
                  mesh_indices_to_bin(m, ijk0 + 1, .true.)
              filter_index = sum((t % matching_bins - 1) * t % stride) + 1
              t % results(1, filter_index) % value = &
                   t % results(1, filter_index) % value + p % wgt
            end if
          end do
        end if
        curr_ptr => curr_ptr % next ! select next tally
        cycle
      end if

      ! =======================================================================
      ! GENERIC CASE

      ! Bounding coordinates
      do j = 1, 3
        if (uvw(j) > 0) then
          xyz_cross(j) = m % lower_left(j) + ijk0(j) * m % width(j)
        else
          xyz_cross(j) = m % lower_left(j) + (ijk0(j) - 1) * m % width(j)
        end if
      end do

      do k = 1, n_cross
        ! Reset scoring bin index
        t % matching_bins(i_filter_surf) = 0

        ! Calculate distance to each bounding surface. We need to treat
        ! special case where the cosine of the angle is zero since this would
        ! result in a divide-by-zero.

        do j = 1, 3
          if (uvw(j) == 0) then
            d(j) = INFINITY
          else
            d(j) = (xyz_cross(j) - xyz0(j))/uvw(j)
          end if
        end do

        ! Determine the closest bounding surface of the mesh cell by
        ! calculating the minimum distance

        distance = minval(d)

        ! Now use the minimum distance and diretion of the particle to
        ! determine which surface was crossed

        if (distance == d(1)) then
          if (uvw(1) > 0) then
            ! Crossing into right mesh cell -- this is treated as outgoing
            ! current from (i,j,k)
            if (all(ijk0 >= 0) .and. all(ijk0 <= m % dimension)) then
              t % matching_bins(i_filter_surf) = OUT_RIGHT
              t % matching_bins(i_filter_mesh) = &
                  mesh_indices_to_bin(m, ijk0 + 1, .true.)
            end if
            ijk0(1) = ijk0(1) + 1
            xyz_cross(1) = xyz_cross(1) + m % width(1)
          else
            ! Crossing into left mesh cell -- this is treated as incoming
            ! current in (i-1,j,k)
            ijk0(1) = ijk0(1) - 1
            xyz_cross(1) = xyz_cross(1) - m % width(1)
            if (all(ijk0 >= 0) .and. all(ijk0 <= m % dimension)) then
              t % matching_bins(i_filter_surf) = IN_RIGHT
              t % matching_bins(i_filter_mesh) = &
                  mesh_indices_to_bin(m, ijk0 + 1, .true.)
            end if
          end if
        elseif (distance == d(2)) then
          if (uvw(2) > 0) then
            ! Crossing into front mesh cell -- this is treated as outgoing
            ! current in (i,j,k)
            if (all(ijk0 >= 0) .and. all(ijk0 <= m % dimension)) then
              t % matching_bins(i_filter_surf) = OUT_FRONT
              t % matching_bins(i_filter_mesh) = &
                  mesh_indices_to_bin(m, ijk0 + 1, .true.)
            end if
            ijk0(2) = ijk0(2) + 1
            xyz_cross(2) = xyz_cross(2) + m % width(2)
          else
            ! Crossing into back mesh cell -- this is treated as incoming
            ! current in (i,j-1,k)
            ijk0(2) = ijk0(2) - 1
            xyz_cross(2) = xyz_cross(2) - m % width(2)
            if (all(ijk0 >= 0) .and. all(ijk0 <= m % dimension)) then
              t % matching_bins(i_filter_surf) = IN_FRONT
              t % matching_bins(i_filter_mesh) = &
                  mesh_indices_to_bin(m, ijk0 + 1, .true.)
            end if
          end if
        else if (distance == d(3)) then
          if (uvw(3) > 0) then
            ! Crossing into top mesh cell -- this is treated as outgoing
            ! current in (i,j,k)
            if (all(ijk0 >= 0) .and. all(ijk0 <= m % dimension)) then
              t % matching_bins(i_filter_surf) = OUT_TOP
              t % matching_bins(i_filter_mesh) = &
                  mesh_indices_to_bin(m, ijk0 + 1, .true.)
            end if
            ijk0(3) = ijk0(3) + 1
            xyz_cross(3) = xyz_cross(3) + m % width(3)
          else
            ! Crossing into bottom mesh cell -- this is treated as incoming
            ! current in (i,j,k-1)
            ijk0(3) = ijk0(3) - 1
            xyz_cross(3) = xyz_cross(3) - m % width(3)
            if (all(ijk0 >= 0) .and. all(ijk0 <= m % dimension)) then
              t % matching_bins(i_filter_surf) = IN_TOP
              t % matching_bins(i_filter_mesh) = &
                  mesh_indices_to_bin(m, ijk0 + 1, .true.)
            end if
          end if
        end if

        ! Determine scoring index
        if (t % matching_bins(i_filter_surf) > 0) then
          filter_index = sum((t % matching_bins - 1) * t % stride) + 1

          ! Check for errors
          if (filter_index <= 0 .or. filter_index > &
              t % total_filter_bins) then
            message = "Score index outside range."
            call fatal_error()
          end if

          ! Add to surface current tally
          t % results(1, filter_index) % value = &
               t % results(1, filter_index) % value + p % wgt
        end if

        ! Calculate new coordinates
        xyz0 = xyz0 + distance * uvw
      end do

      ! select next active tally
      curr_ptr => curr_ptr % next

    end do TALLY_LOOP

    nullify(curr_ptr)

  end subroutine score_surface_current

!===============================================================================
! GET_NEXT_BIN determines the next scoring bin for a particular filter variable
!===============================================================================

  function get_next_bin(filter_type, filter_value, i_tally) result(bin)

    integer, intent(in) :: filter_type  ! e.g. FILTER_MATERIAL
    integer, intent(in) :: filter_value ! value of filter, e.g. material 3
    integer, intent(in) :: i_tally      ! index of tally
    integer             :: bin          ! index of filter

    integer :: i_tally_check
    integer :: n

    ! If there are no scoring bins for this item, then return immediately
    if (.not. allocated(tally_maps(filter_type) % items(filter_value) % elements)) then
      bin = NO_BIN_FOUND
      return
    end if

    ! Check how many elements there are for this item
    n = size(tally_maps(filter_type) % items(filter_value) % elements)

    do
      ! Increment position in elements
      position(filter_type) = position(filter_type) + 1

      ! If we've reached the end of the array, there is no more bin to score to
      if (position(filter_type) > n) then
        position(filter_type) = 0
        bin = NO_BIN_FOUND
        return
      end if

      i_tally_check = tally_maps(filter_type) % items(filter_value) % &
          elements(position(filter_type)) % index_tally

      if (i_tally_check > i_tally) then
        ! Since the index being checked against is greater than the index we
        ! need (and the tally indices were added to elements sequentially), we
        ! know that no more bins will be scoring bins for this tally
        position(filter_type) = 0
        bin = NO_BIN_FOUND
        return
      elseif (i_tally_check == i_tally) then
        ! Found a match
        bin = tally_maps(filter_type) % items(filter_value) % &
            elements(position(filter_type)) % index_bin
        return
      end if

    end do

  end function get_next_bin

!===============================================================================
! SYNCHRONIZE_TALLIES accumulates the sum of the contributions from each history
! within the batch to a new random variable
!===============================================================================

  subroutine synchronize_tallies()

    type(ListInt), pointer :: curr_ptr => null()

#ifdef MPI
    if (reduce_tallies) call reduce_tally_values()
#endif

    ! Increase number of realizations (only used for global tallies)
    if (active_batches) then
      if (reduce_tallies) then
        n_realizations = n_realizations + 1
      else
        n_realizations = n_realizations + n_procs
      end if
    end if

    ! Accumulate on master only unless run is not reduced then do it on all
    if (master .or. (.not. reduce_tallies)) then
      ! Accumulate results for each tally
      curr_ptr => active_tallies
      do while(associated(curr_ptr))
        call accumulate_tally(tallies(curr_ptr % data))
        curr_ptr => curr_ptr % next
      end do

      if (run_mode == MODE_EIGENVALUE) then
        ! Get the current batch estimate of k_analog for displaying to output
        ! --- this has to be performed after reduce_tally_values and before
        ! accumulate_result

        k_batch(current_batch) = global_tallies(K_ANALOG) % value
      end if

      ! Accumulate results for global tallies
      if (active_batches) call accumulate_result(global_tallies)
    end if

    if (associated(curr_ptr)) nullify(curr_ptr)

  end subroutine synchronize_tallies

!===============================================================================
! REDUCE_TALLY_VALUES collects all the results from tallies onto one processor
!===============================================================================

#ifdef MPI
  subroutine reduce_tally_values()

    integer :: n      ! number of filter bins
    integer :: m      ! number of score bins
    integer :: n_bins ! total number of bins
    real(8), allocatable :: tally_temp(:,:) ! contiguous array of results
    real(8) :: global_temp(N_GLOBAL_TALLIES)
    real(8) :: dummy  ! temporary receive buffer for non-root reduces
    type(TallyObject), pointer :: t => null()
    type(ListInt), pointer :: curr_ptr => null()

    curr_ptr => active_tallies
    do while(associated(curr_ptr))
      t => tallies(curr_ptr % data)

      m = t % total_score_bins
      n = t % total_filter_bins
      n_bins = m*n

      allocate(tally_temp(m,n))

      tally_temp = t % results(:,:) % value

      if (master) then
        ! The MPI_IN_PLACE specifier allows the master to copy values into
        ! a receive buffer without having a temporary variable
        call MPI_REDUCE(MPI_IN_PLACE, tally_temp, n_bins, MPI_REAL8, &
            MPI_SUM, 0, MPI_COMM_WORLD, mpi_err)

        ! Transfer values to value on master
        t % results(:,:) % value = tally_temp
      else
        ! Receive buffer not significant at other processors
        call MPI_REDUCE(tally_temp, dummy, n_bins, MPI_REAL8, &
            MPI_SUM, 0, MPI_COMM_WORLD, mpi_err)

        ! Reset value on other processors
        t % results(:,:) % value = 0
      end if

      deallocate(tally_temp)
      curr_ptr => curr_ptr % next
    end do

    ! Copy global tallies into array to be reduced
    if (active_batches) then
      global_temp = global_tallies(:) % value

      if (master) then
        call MPI_REDUCE(MPI_IN_PLACE, global_temp, N_GLOBAL_TALLIES, &
            MPI_REAL8, MPI_SUM, 0, MPI_COMM_WORLD, mpi_err)

        ! Transfer values back to global_tallies on master
        global_tallies(:) % value = global_temp
      else
        ! Receive buffer not significant at other processors
        call MPI_REDUCE(global_temp, dummy, N_GLOBAL_TALLIES, &
            MPI_REAL8, MPI_SUM, 0, MPI_COMM_WORLD, mpi_err)

        ! Reset value on other processors
        global_tallies(:) % value = ZERO
      end if
    end if

    ! We also need to determine the total starting weight of particles from the
    ! last realization
    if (master) then
      call MPI_REDUCE(MPI_IN_PLACE, total_weight, 1, MPI_REAL8, MPI_SUM, &
          0, MPI_COMM_WORLD, mpi_err)
    else
      ! Receive buffer not significant at other processors
      call MPI_REDUCE(total_weight, dummy, 1, MPI_REAL8, MPI_SUM, &
          0, MPI_COMM_WORLD, mpi_err)
    end if

    if (associated(curr_ptr)) nullify(curr_ptr)

  end subroutine reduce_tally_values
#endif

!===============================================================================
! ACCUMULATE_TALLY
!===============================================================================

  subroutine accumulate_tally(t)

    type(TallyObject), intent(inout) :: t

    ! Increment number of realizations
    if (reduce_tallies) then
      t % n_realizations = t % n_realizations + 1
    else
      t % n_realizations = t % n_realizations + n_procs
    end if

    ! Accumulate each TallyResult
    call accumulate_result(t % results)

  end subroutine accumulate_tally

!===============================================================================
! TALLY_STATISTICS computes the mean and standard deviation of the mean of each
! tally and stores them in the val and val_sq attributes of the TallyResults
! respectively
!===============================================================================

  subroutine tally_statistics()

    integer :: i    ! index in tallies array
    type(TallyObject), pointer :: t => null()

    ! Calculate statistics for user-defined tallies
    do i = 1, n_tallies
      t => tallies(i)

      call statistics_result(t % results, t % n_realizations)
    end do

    ! Calculate statistics for global tallies
    call statistics_result(global_tallies, n_realizations)

  end subroutine tally_statistics

!===============================================================================
! ACCUMULATE_RESULT accumulates results from many histories (or many generations)
! into a single realization of a random variable.
!===============================================================================

  elemental subroutine accumulate_result(this)

    type(TallyResult), intent(inout) :: this

    real(8) :: val

    ! Add the sum and square of the sum of contributions from a tally result to
    ! the variables sum and sum_sq. This will later allow us to calculate a
    ! variance on the tallies.

    val = this % value/total_weight
    this % sum    = this % sum    + val
    this % sum_sq = this % sum_sq + val*val

    ! Reset the single batch estimate
    this % value = ZERO

  end subroutine accumulate_result

!===============================================================================
! STATISTICS_RESULT determines the sample mean and the standard deviation of the
! mean for a TallyResult.
!===============================================================================

  elemental subroutine statistics_result(this, n)

    type(TallyResult), intent(inout) :: this
    integer,           intent(in)    :: n

    ! Calculate sample mean and standard deviation of the mean -- note that we
    ! have used Bessel's correction so that the estimator of the variance of the
    ! sample mean is unbiased.

<<<<<<< HEAD
    score % sum    = score % sum/n
    score % sum_sq = sqrt((score % sum_sq/n - score % sum * &
        score % sum) / (n - 1))
=======
    this % sum    = this % sum/n
    this % sum_sq = sqrt((this % sum_sq/n - this % sum * &
         this % sum) / (n - 1))
>>>>>>> dd87f7ff

  end subroutine statistics_result

!===============================================================================
! RESET_RESULT zeroes out the value and accumulated sum and sum-squared for a
! single TallyResult.
!===============================================================================

  elemental subroutine reset_result(this)

    type(TallyResult), intent(inout) :: this

    this % value    = ZERO
    this % sum      = ZERO
    this % sum_sq   = ZERO

  end subroutine reset_result

!===============================================================================
! SETUP_ACTIVE_USERTALLIES
!===============================================================================

  subroutine setup_active_usertallies()

    integer                  :: i       ! loop counter
    type(ListInt), pointer :: curr_ptr  ! pointer to current list node
    type(ListInt), pointer :: tall_ptr  ! pointer to active tallies only

    !============================================================
    ! TALLIES

    ! traverse to end of tally list
    tall_ptr => active_tallies
    do while(associated(tall_ptr))
      tall_ptr => tall_ptr % next
    end do

    !============================================================
    ! ANALOG TALLIES

    ! check to see if analog tallies have already been allocated
    curr_ptr => null()
    if (associated(active_analog_tallies)) then

      ! traverse to the end of the linked list
      curr_ptr => active_analog_tallies
      do while(associated(curr_ptr))
        curr_ptr => curr_ptr % next
      end do

    end if

    ! append all analog tallies
    do i = n_user_analog_tallies,1,-1

      ! allocate node
      allocate(curr_ptr)

      ! set the tally index
      curr_ptr % data = i
      curr_ptr % next => active_analog_tallies
      active_analog_tallies => curr_ptr

      ! set indices in active tallies
      allocate(tall_ptr)
      tall_ptr % data = analog_tallies(i)
      tall_ptr % next => active_tallies
      active_tallies => tall_ptr

    end do

    !============================================================
    ! TRACKLENGTH TALLIES

    ! check to see if tracklength tallies have already been allocated
    curr_ptr => null()
    if (associated(active_tracklength_tallies)) then

      ! traverse to the end of the linked list
      curr_ptr => active_tracklength_tallies
      do while(associated(curr_ptr))
        curr_ptr => curr_ptr % next
      end do

    end if


    ! append all tracklength tallies
    do i = n_user_tracklength_tallies,1,-1

      ! allocate node
      allocate(curr_ptr)

      ! set the tally index
      curr_ptr % data = i
      curr_ptr % next => active_tracklength_tallies
      active_tracklength_tallies => curr_ptr

      ! set indices in active tallies
      allocate(tall_ptr)
      tall_ptr % data = tracklength_tallies(i)
      tall_ptr % next => active_tallies
      active_tallies => tall_ptr

    end do

    !============================================================
    ! CURRENT TALLIES

    ! check to see if current tallies have already been allocated
    curr_ptr => null()
    if (associated(active_current_tallies)) then

      ! traverse to the end of the linked list
      curr_ptr => active_current_tallies
      do while(associated(curr_ptr))
        curr_ptr => curr_ptr % next
      end do

    end if

    ! append all current tallies
    do i = n_user_current_tallies,1,-1

      ! allocate node
      allocate(curr_ptr)

      ! set the tally index
      curr_ptr % data = i
      curr_ptr % next => active_current_tallies
      active_current_tallies => curr_ptr

      ! set indices in active tallies
      allocate(tall_ptr)
      tall_ptr % data = current_tallies(i)
      tall_ptr % next => active_tallies
      active_tallies => tall_ptr

    end do

    ! nullify the temporary pointer
    if (associated(curr_ptr)) nullify(curr_ptr)

  end subroutine setup_active_usertallies

!===============================================================================
! SETUP_ACTIVE_CMFDTALLIES
!===============================================================================

  subroutine setup_active_cmfdtallies()

    integer                :: i         ! loop counter
    type(ListInt), pointer :: curr_ptr  ! pointer to current list node
    type(ListInt), pointer :: tall_ptr  ! pointer to active tallies only

    ! check to see if actives tallies has been allocated
    tall_ptr => active_tallies
    if (associated(active_tallies)) then
      message = 'Active tallies should not exist before CMFD tallies!'
      call fatal_error()
    end if

    ! check to see if analog tallies have already been allocated
    curr_ptr => null()
    if (associated(active_analog_tallies)) then
      message = 'Active analog tallies should not exist before CMFD tallies!'
      call fatal_error()
    end if

    do i = n_cmfd_analog_tallies + n_user_analog_tallies, n_user_analog_tallies + 1, -1

      ! allocate node
      allocate(curr_ptr)

      ! set the tally index
      curr_ptr % data = i
      curr_ptr % next => active_analog_tallies
      active_analog_tallies => curr_ptr

      ! set indices in active tallies
      allocate(tall_ptr)
      tall_ptr % data = analog_tallies(i)
      tall_ptr % next => active_tallies
      active_tallies => tall_ptr

    end do

    ! check to see if tracklength tallies have already been allocated
    curr_ptr => null()
    if (associated(active_tracklength_tallies)) then
      message = 'Active tracklength tallies should not exist before CMFD tallies!'
      call fatal_error()
    end if

    do i = n_cmfd_tracklength_tallies + n_user_tracklength_tallies, n_user_tracklength_tallies + 1, -1

      ! allocate node
      allocate(curr_ptr)

      ! set the tally index
      curr_ptr % data = i
      curr_ptr % next => active_tracklength_tallies
      active_tracklength_tallies => curr_ptr

      ! set indices in active tallies
      allocate(tall_ptr)
      tall_ptr % data = tracklength_tallies(i)
      tall_ptr % next => active_tallies
      active_tallies => tall_ptr

    end do

    ! check to see if current tallies have already been allocated
    curr_ptr => null()
    if (associated(active_current_tallies)) then
      message = 'Active current tallies should not exist before CMFD tallies!'
      call fatal_error()
    end if

    do i = n_cmfd_current_tallies + n_user_current_tallies, &
        n_user_current_tallies + 1, -1

      ! allocate node
      allocate(curr_ptr)

      ! set the tally index
      curr_ptr % data = i
      curr_ptr % next => active_current_tallies
      active_current_tallies => curr_ptr

      ! set indices in active tallies
      allocate(tall_ptr)
      tall_ptr % data = current_tallies(i)
      tall_ptr % next => active_tallies
      active_tallies => tall_ptr

    end do

  end subroutine setup_active_cmfdtallies

end module tally<|MERGE_RESOLUTION|>--- conflicted
+++ resolved
@@ -6,7 +6,7 @@
   use global
   use math,          only: t_percentile, calc_pn
   use mesh,          only: get_mesh_bin, bin_to_mesh_indices, get_mesh_indices, &
-                          mesh_indices_to_bin, mesh_intersects
+                           mesh_indices_to_bin, mesh_intersects
   use mesh_header,   only: StructuredMesh
   use output,        only: header
   use search,        only: binary_search
@@ -197,7 +197,7 @@
               ! the end of this select case will handle that one.
               if (n < t % scatt_order(j)) then
                 t % results(score_index, filter_index) % value = &
-                  t % results(score_index, filter_index) + score
+                  t % results(score_index, filter_index) % value + score
               end if
             end do
             j = j + t % scatt_order(j)
@@ -229,7 +229,7 @@
             ! mu*Sigma_s)).
 
             score = last_wgt / (3.0_8 * score * (material_xs % total - &
-                mu * score))
+                 mu * score))
 
           case (SCORE_N_1N)
             ! Skip any event where the particle didn't scatter
@@ -322,17 +322,12 @@
 
           case default
             message = "Invalid score type on tally " // to_str(t % id) // "."
-            write(*,*) score_index, score_bin, l,j, t % n_score_bins
             call fatal_error()
           end select
 
           ! Add score to tally
           t % results(score_index, filter_index) % value = &
-<<<<<<< HEAD
-            t % results(score_index, filter_index) + score
-=======
                t % results(score_index, filter_index) % value + score
->>>>>>> dd87f7ff
 
         end do SCORE_LOOP
 
@@ -395,7 +390,7 @@
 
       ! change outgoing energy bin
       t % matching_bins(i) = binary_search(t % filters(i) % real_bins, &
-          size(t % filters(i) % real_bins), E_out)
+           size(t % filters(i) % real_bins), E_out)
 
       ! determine scoring index
       i_filter = sum((t % matching_bins - 1) * t % stride) + 1
@@ -477,7 +472,7 @@
 
       if (t % all_nuclides) then
         call score_all_nuclides(tracklength_tallies(curr_ptr % data), flux, &
-            filter_index)
+             filter_index)
       else
 
         NUCLIDE_BIN_LOOP: do k = 1, t % n_nuclide_bins
@@ -514,20 +509,20 @@
               select case(score_bin)
               case (SCORE_TOTAL)
                 score = micro_xs(i_nuclide) % total * &
-                    atom_density * flux
+                     atom_density * flux
               case (SCORE_SCATTER)
                 score = (micro_xs(i_nuclide) % total - &
-                    micro_xs(i_nuclide) % absorption) * &
-                    atom_density * flux
+                     micro_xs(i_nuclide) % absorption) * &
+                     atom_density * flux
               case (SCORE_ABSORPTION)
                 score = micro_xs(i_nuclide) % absorption * &
-                    atom_density * flux
+                     atom_density * flux
               case (SCORE_FISSION)
                 score = micro_xs(i_nuclide) % fission * &
-                    atom_density * flux
+                     atom_density * flux
               case (SCORE_NU_FISSION)
                 score = micro_xs(i_nuclide) % nu_fission * &
-                    atom_density * flux
+                     atom_density * flux
               case (SCORE_EVENTS)
                 score = ONE
               case default
@@ -638,7 +633,7 @@
           score = micro_xs(i_nuclide) % total * atom_density * flux
         case (SCORE_SCATTER)
           score = (micro_xs(i_nuclide) % total - &
-              micro_xs(i_nuclide) % absorption) * atom_density * flux
+               micro_xs(i_nuclide) % absorption) * atom_density * flux
         case (SCORE_ABSORPTION)
           score = micro_xs(i_nuclide) % absorption * atom_density * flux
         case (SCORE_FISSION)
@@ -783,27 +778,27 @@
         ! determine next universe bin
         ! TODO: Account for multiple universes when performing this filter
         t % matching_bins(i) = get_next_bin(FILTER_UNIVERSE, &
-            p % coord % universe, i_tally)
+             p % coord % universe, i_tally)
 
       case (FILTER_MATERIAL)
         t % matching_bins(i) = get_next_bin(FILTER_MATERIAL, &
-            p % material, i_tally)
+             p % material, i_tally)
 
       case (FILTER_CELL)
         ! determine next cell bin
         ! TODO: Account for cells in multiple levels when performing this filter
         t % matching_bins(i) = get_next_bin(FILTER_CELL, &
-            p % coord % cell, i_tally)
+             p % coord % cell, i_tally)
 
       case (FILTER_CELLBORN)
         ! determine next cellborn bin
         t % matching_bins(i) = get_next_bin(FILTER_CELLBORN, &
-            p % cell_born, i_tally)
+             p % cell_born, i_tally)
 
       case (FILTER_SURFACE)
         ! determine next surface bin
         t % matching_bins(i) = get_next_bin(FILTER_SURFACE, &
-            p % surface, i_tally)
+             p % surface, i_tally)
 
       case (FILTER_ENERGYIN)
         ! determine incoming energy bin
@@ -811,12 +806,12 @@
 
         ! check if energy of the particle is within energy bins
         if (p % E < t % filters(i) % real_bins(1) .or. &
-            p % E > t % filters(i) % real_bins(k + 1)) then
+             p % E > t % filters(i) % real_bins(k + 1)) then
           t % matching_bins(i) = NO_BIN_FOUND
         else
           ! search to find incoming energy bin
           t % matching_bins(i) = binary_search(t % filters(i) % real_bins, &
-              k + 1, p % E)
+               k + 1, p % E)
         end if
 
       end select
@@ -937,25 +932,25 @@
                 select case(score_bin)
                 case (SCORE_TOTAL)
                   score = micro_xs(i_nuclide) % total * &
-                      atom_density * flux
+                       atom_density * flux
                 case (SCORE_SCATTER)
                   score = (micro_xs(i_nuclide) % total - &
-                      micro_xs(i_nuclide) % absorption) * &
-                      atom_density * flux
+                       micro_xs(i_nuclide) % absorption) * &
+                       atom_density * flux
                 case (SCORE_ABSORPTION)
                   score = micro_xs(i_nuclide) % absorption * &
-                      atom_density * flux
+                       atom_density * flux
                 case (SCORE_FISSION)
                   score = micro_xs(i_nuclide) % fission * &
-                      atom_density * flux
+                       atom_density * flux
                 case (SCORE_NU_FISSION)
                   score = micro_xs(i_nuclide) % nu_fission * &
-                      atom_density * flux
+                       atom_density * flux
                 case (SCORE_EVENTS)
                   score = ONE
                 case default
                   message = "Invalid score type on tally " // &
-                      to_str(t % id) // "."
+                       to_str(t % id) // "."
                   call fatal_error()
                 end select
 
@@ -978,7 +973,7 @@
                   score = ONE
                 case default
                   message = "Invalid score type on tally " // &
-                      to_str(t % id) // "."
+                       to_str(t % id) // "."
                   call fatal_error()
                 end select
               end if
@@ -1037,27 +1032,27 @@
         ! determine next universe bin
         ! TODO: Account for multiple universes when performing this filter
         t % matching_bins(i) = get_next_bin(FILTER_UNIVERSE, &
-            p % coord % universe, i_tally)
+             p % coord % universe, i_tally)
 
       case (FILTER_MATERIAL)
         t % matching_bins(i) = get_next_bin(FILTER_MATERIAL, &
-            p % material, i_tally)
+             p % material, i_tally)
 
       case (FILTER_CELL)
         ! determine next cell bin
         ! TODO: Account for cells in multiple levels when performing this filter
         t % matching_bins(i) = get_next_bin(FILTER_CELL, &
-            p % coord % cell, i_tally)
+             p % coord % cell, i_tally)
 
       case (FILTER_CELLBORN)
         ! determine next cellborn bin
         t % matching_bins(i) = get_next_bin(FILTER_CELLBORN, &
-            p % cell_born, i_tally)
+             p % cell_born, i_tally)
 
       case (FILTER_SURFACE)
         ! determine next surface bin
         t % matching_bins(i) = get_next_bin(FILTER_SURFACE, &
-            p % surface, i_tally)
+             p % surface, i_tally)
 
       case (FILTER_ENERGYIN)
         ! determine incoming energy bin
@@ -1072,12 +1067,12 @@
 
         ! check if energy of the particle is within energy bins
         if (E < t % filters(i) % real_bins(1) .or. &
-            E > t % filters(i) % real_bins(n + 1)) then
+             E > t % filters(i) % real_bins(n + 1)) then
           t % matching_bins(i) = NO_BIN_FOUND
         else
           ! search to find incoming energy bin
           t % matching_bins(i) = binary_search(t % filters(i) % real_bins, &
-              n + 1, E)
+               n + 1, E)
         end if
 
       case (FILTER_ENERGYOUT)
@@ -1086,12 +1081,12 @@
 
         ! check if energy of the particle is within energy bins
         if (E < t % filters(i) % real_bins(1) .or. &
-            E > t % filters(i) % real_bins(n + 1)) then
+             E > t % filters(i) % real_bins(n + 1)) then
           t % matching_bins(i) = NO_BIN_FOUND
         else
           ! search to find incoming energy bin
           t % matching_bins(i) = binary_search(t % filters(i) % real_bins, &
-              n + 1, p % E)
+               n + 1, p % E)
         end if
 
       end select
@@ -1182,14 +1177,14 @@
         n = t % filters(j) % n_bins
         ! check if energy of the particle is within energy bins
         if (p % E < t % filters(j) % real_bins(1) .or. &
-            p % E > t % filters(j) % real_bins(n + 1)) then
+             p % E > t % filters(j) % real_bins(n + 1)) then
           curr_ptr => curr_ptr % next ! select next tally
           cycle
         end if
 
         ! search to find incoming energy bin
         t % matching_bins(j) = binary_search(t % filters(j) % real_bins, &
-            n + 1, p % E)
+             n + 1, p % E)
       end if
 
       ! =======================================================================
@@ -1207,7 +1202,7 @@
             if (all(ijk0 >= 0) .and. all(ijk0 <= m % dimension)) then
               t % matching_bins(i_filter_surf) = OUT_TOP
               t % matching_bins(i_filter_mesh) = &
-                  mesh_indices_to_bin(m, ijk0 + 1, .true.)
+                   mesh_indices_to_bin(m, ijk0 + 1, .true.)
               filter_index = sum((t % matching_bins - 1) * t % stride) + 1
               t % results(1, filter_index) % value = &
                    t % results(1, filter_index) % value + p % wgt
@@ -1219,7 +1214,7 @@
             if (all(ijk0 >= 0) .and. all(ijk0 <= m % dimension)) then
               t % matching_bins(i_filter_surf) = IN_TOP
               t % matching_bins(i_filter_mesh) = &
-                  mesh_indices_to_bin(m, ijk0 + 1, .true.)
+                   mesh_indices_to_bin(m, ijk0 + 1, .true.)
               filter_index = sum((t % matching_bins - 1) * t % stride) + 1
               t % results(1, filter_index) % value = &
                    t % results(1, filter_index) % value + p % wgt
@@ -1236,7 +1231,7 @@
             if (all(ijk0 >= 0) .and. all(ijk0 <= m % dimension)) then
               t % matching_bins(i_filter_surf) = OUT_FRONT
               t % matching_bins(i_filter_mesh) = &
-                  mesh_indices_to_bin(m, ijk0 + 1, .true.)
+                   mesh_indices_to_bin(m, ijk0 + 1, .true.)
               filter_index = sum((t % matching_bins - 1) * t % stride) + 1
               t % results(1, filter_index) % value = &
                    t % results(1, filter_index) % value + p % wgt
@@ -1248,7 +1243,7 @@
             if (all(ijk0 >= 0) .and. all(ijk0 <= m % dimension)) then
               t % matching_bins(i_filter_surf) = IN_FRONT
               t % matching_bins(i_filter_mesh) = &
-                  mesh_indices_to_bin(m, ijk0 + 1, .true.)
+                   mesh_indices_to_bin(m, ijk0 + 1, .true.)
               filter_index = sum((t % matching_bins - 1) * t % stride) + 1
               t % results(1, filter_index) % value = &
                    t % results(1, filter_index) % value + p % wgt
@@ -1265,7 +1260,7 @@
             if (all(ijk0 >= 0) .and. all(ijk0 <= m % dimension)) then
               t % matching_bins(i_filter_surf) = OUT_RIGHT
               t % matching_bins(i_filter_mesh) = &
-                  mesh_indices_to_bin(m, ijk0 + 1, .true.)
+                   mesh_indices_to_bin(m, ijk0 + 1, .true.)
               filter_index = sum((t % matching_bins - 1) * t % stride) + 1
               t % results(1, filter_index) % value = &
                    t % results(1, filter_index) % value + p % wgt
@@ -1277,7 +1272,7 @@
             if (all(ijk0 >= 0) .and. all(ijk0 <= m % dimension)) then
               t % matching_bins(i_filter_surf) = IN_RIGHT
               t % matching_bins(i_filter_mesh) = &
-                  mesh_indices_to_bin(m, ijk0 + 1, .true.)
+                   mesh_indices_to_bin(m, ijk0 + 1, .true.)
               filter_index = sum((t % matching_bins - 1) * t % stride) + 1
               t % results(1, filter_index) % value = &
                    t % results(1, filter_index) % value + p % wgt
@@ -1331,7 +1326,7 @@
             if (all(ijk0 >= 0) .and. all(ijk0 <= m % dimension)) then
               t % matching_bins(i_filter_surf) = OUT_RIGHT
               t % matching_bins(i_filter_mesh) = &
-                  mesh_indices_to_bin(m, ijk0 + 1, .true.)
+                   mesh_indices_to_bin(m, ijk0 + 1, .true.)
             end if
             ijk0(1) = ijk0(1) + 1
             xyz_cross(1) = xyz_cross(1) + m % width(1)
@@ -1343,7 +1338,7 @@
             if (all(ijk0 >= 0) .and. all(ijk0 <= m % dimension)) then
               t % matching_bins(i_filter_surf) = IN_RIGHT
               t % matching_bins(i_filter_mesh) = &
-                  mesh_indices_to_bin(m, ijk0 + 1, .true.)
+                   mesh_indices_to_bin(m, ijk0 + 1, .true.)
             end if
           end if
         elseif (distance == d(2)) then
@@ -1353,7 +1348,7 @@
             if (all(ijk0 >= 0) .and. all(ijk0 <= m % dimension)) then
               t % matching_bins(i_filter_surf) = OUT_FRONT
               t % matching_bins(i_filter_mesh) = &
-                  mesh_indices_to_bin(m, ijk0 + 1, .true.)
+                   mesh_indices_to_bin(m, ijk0 + 1, .true.)
             end if
             ijk0(2) = ijk0(2) + 1
             xyz_cross(2) = xyz_cross(2) + m % width(2)
@@ -1365,7 +1360,7 @@
             if (all(ijk0 >= 0) .and. all(ijk0 <= m % dimension)) then
               t % matching_bins(i_filter_surf) = IN_FRONT
               t % matching_bins(i_filter_mesh) = &
-                  mesh_indices_to_bin(m, ijk0 + 1, .true.)
+                   mesh_indices_to_bin(m, ijk0 + 1, .true.)
             end if
           end if
         else if (distance == d(3)) then
@@ -1375,7 +1370,7 @@
             if (all(ijk0 >= 0) .and. all(ijk0 <= m % dimension)) then
               t % matching_bins(i_filter_surf) = OUT_TOP
               t % matching_bins(i_filter_mesh) = &
-                  mesh_indices_to_bin(m, ijk0 + 1, .true.)
+                   mesh_indices_to_bin(m, ijk0 + 1, .true.)
             end if
             ijk0(3) = ijk0(3) + 1
             xyz_cross(3) = xyz_cross(3) + m % width(3)
@@ -1387,7 +1382,7 @@
             if (all(ijk0 >= 0) .and. all(ijk0 <= m % dimension)) then
               t % matching_bins(i_filter_surf) = IN_TOP
               t % matching_bins(i_filter_mesh) = &
-                  mesh_indices_to_bin(m, ijk0 + 1, .true.)
+                   mesh_indices_to_bin(m, ijk0 + 1, .true.)
             end if
           end if
         end if
@@ -1398,7 +1393,7 @@
 
           ! Check for errors
           if (filter_index <= 0 .or. filter_index > &
-              t % total_filter_bins) then
+               t % total_filter_bins) then
             message = "Score index outside range."
             call fatal_error()
           end if
@@ -1456,7 +1451,7 @@
       end if
 
       i_tally_check = tally_maps(filter_type) % items(filter_value) % &
-          elements(position(filter_type)) % index_tally
+           elements(position(filter_type)) % index_tally
 
       if (i_tally_check > i_tally) then
         ! Since the index being checked against is greater than the index we
@@ -1468,7 +1463,7 @@
       elseif (i_tally_check == i_tally) then
         ! Found a match
         bin = tally_maps(filter_type) % items(filter_value) % &
-            elements(position(filter_type)) % index_bin
+             elements(position(filter_type)) % index_bin
         return
       end if
 
@@ -1555,14 +1550,14 @@
         ! The MPI_IN_PLACE specifier allows the master to copy values into
         ! a receive buffer without having a temporary variable
         call MPI_REDUCE(MPI_IN_PLACE, tally_temp, n_bins, MPI_REAL8, &
-            MPI_SUM, 0, MPI_COMM_WORLD, mpi_err)
+             MPI_SUM, 0, MPI_COMM_WORLD, mpi_err)
 
         ! Transfer values to value on master
         t % results(:,:) % value = tally_temp
       else
         ! Receive buffer not significant at other processors
         call MPI_REDUCE(tally_temp, dummy, n_bins, MPI_REAL8, &
-            MPI_SUM, 0, MPI_COMM_WORLD, mpi_err)
+             MPI_SUM, 0, MPI_COMM_WORLD, mpi_err)
 
         ! Reset value on other processors
         t % results(:,:) % value = 0
@@ -1578,14 +1573,14 @@
 
       if (master) then
         call MPI_REDUCE(MPI_IN_PLACE, global_temp, N_GLOBAL_TALLIES, &
-            MPI_REAL8, MPI_SUM, 0, MPI_COMM_WORLD, mpi_err)
+             MPI_REAL8, MPI_SUM, 0, MPI_COMM_WORLD, mpi_err)
 
         ! Transfer values back to global_tallies on master
         global_tallies(:) % value = global_temp
       else
         ! Receive buffer not significant at other processors
         call MPI_REDUCE(global_temp, dummy, N_GLOBAL_TALLIES, &
-            MPI_REAL8, MPI_SUM, 0, MPI_COMM_WORLD, mpi_err)
+             MPI_REAL8, MPI_SUM, 0, MPI_COMM_WORLD, mpi_err)
 
         ! Reset value on other processors
         global_tallies(:) % value = ZERO
@@ -1596,11 +1591,11 @@
     ! last realization
     if (master) then
       call MPI_REDUCE(MPI_IN_PLACE, total_weight, 1, MPI_REAL8, MPI_SUM, &
-          0, MPI_COMM_WORLD, mpi_err)
+           0, MPI_COMM_WORLD, mpi_err)
     else
       ! Receive buffer not significant at other processors
       call MPI_REDUCE(total_weight, dummy, 1, MPI_REAL8, MPI_SUM, &
-          0, MPI_COMM_WORLD, mpi_err)
+           0, MPI_COMM_WORLD, mpi_err)
     end if
 
     if (associated(curr_ptr)) nullify(curr_ptr)
@@ -1689,15 +1684,9 @@
     ! have used Bessel's correction so that the estimator of the variance of the
     ! sample mean is unbiased.
 
-<<<<<<< HEAD
-    score % sum    = score % sum/n
-    score % sum_sq = sqrt((score % sum_sq/n - score % sum * &
-        score % sum) / (n - 1))
-=======
     this % sum    = this % sum/n
     this % sum_sq = sqrt((this % sum_sq/n - this % sum * &
          this % sum) / (n - 1))
->>>>>>> dd87f7ff
 
   end subroutine statistics_result
 
@@ -1918,7 +1907,7 @@
     end if
 
     do i = n_cmfd_current_tallies + n_user_current_tallies, &
-        n_user_current_tallies + 1, -1
+         n_user_current_tallies + 1, -1
 
       ! allocate node
       allocate(curr_ptr)
