--- conflicted
+++ resolved
@@ -1,11 +1,8 @@
 module tally
 
   use constants
-<<<<<<< HEAD
   use cross_section,    only: multipole_deriv_eval
-=======
   use endf_header,      only: Constant1D
->>>>>>> 84cd9702
   use error,            only: fatal_error
   use geometry_header
   use global
