--- conflicted
+++ resolved
@@ -57,15 +57,7 @@
             return True
 
     def __hash__(self):
-<<<<<<< HEAD
-        hashable = []
-        hashable.append(self.type)
-        hashable.append(self.bins)
-        return hash(tuple(hashable))
-
-=======
         return hash((self._type, self._bins))
->>>>>>> 0d53bb46
 
     def __deepcopy__(self, memo):
         existing = memo.get(id(self))
@@ -127,12 +119,7 @@
     def bins(self, bins):
         if bins is None:
             self.num_bins = 0
-<<<<<<< HEAD
-
-        elif self.type is None:
-=======
         elif self._type is None:
->>>>>>> 0d53bb46
             msg = 'Unable to set bins for Filter to "{0}" since ' \
                   'the Filter type has not yet been set'.format(bins)
             raise ValueError(msg)
@@ -150,27 +137,14 @@
             for edge in bins:
                 if not isinstance(edge, Integral):
                     msg = 'Unable to add bin "{0}" to a {1} Filter since ' \
-<<<<<<< HEAD
-                          'it is a non-integer'.format(edge, self.type)
-=======
                           'it is not an integer'.format(edge, self._type)
->>>>>>> 0d53bb46
                     raise ValueError(msg)
                 elif edge < 0:
                     msg = 'Unable to add bin "{0}" to a {1} Filter since ' \
-<<<<<<< HEAD
-                          'it is a negative integer'.format(edge, self.type)
-                    raise ValueError(msg)
-
-
-        elif self.type in ['energy', 'energyout']:
-
-=======
                           'it is negative'.format(edge, self._type)
                     raise ValueError(msg)
 
         elif self._type in ['energy', 'energyout']:
->>>>>>> 0d53bb46
             for edge in bins:
                 if not isinstance(edge, Real):
                     msg = 'Unable to add bin edge "{0}" to a {1} Filter ' \
@@ -191,12 +165,7 @@
                     raise ValueError(msg)
 
         # mesh filters
-<<<<<<< HEAD
-        elif self.type == 'mesh':
-
-=======
         elif self._type == 'mesh':
->>>>>>> 0d53bb46
             if not len(bins) == 1:
                 msg = 'Unable to add bins "{0}" to a mesh Filter since ' \
                       'only a single mesh can be used per tally'.format(bins)
@@ -213,11 +182,7 @@
         # If all error checks passed, add bin edges
         self._bins = bins
 
-<<<<<<< HEAD
-
-=======
     # FIXME
->>>>>>> 0d53bb46
     @num_bins.setter
     def num_bins(self, num_bins):
         if not isinstance(num_bins, Integral) or num_bins < 0:
@@ -238,30 +203,12 @@
 
     @offset.setter
     def offset(self, offset):
-<<<<<<< HEAD
-
-        if not is_integer(offset):
-            msg = 'Unable to set offset "{0}" for a {1} Filter since it is a ' \
-                  'non-integer value'.format(offset, self.type)
-            raise ValueError(msg)
-
-=======
         check_type('filter offset', offset, Integral)
->>>>>>> 0d53bb46
         self._offset = offset
 
     @stride.setter
     def stride(self, stride):
-<<<<<<< HEAD
-
-        if not is_integer(stride):
-            msg = 'Unable to set stride "{0}" for a {1} Filter since it is a ' \
-                  'non-integer value'.format(stride, self.type)
-            raise ValueError(msg)
-
-=======
         check_type('filter stride', stride, Integral)
->>>>>>> 0d53bb46
         if stride < 0:
             msg = 'Unable to set stride "{0}" for a {1} Filter since it is a ' \
                   'negative value'.format(stride, self.type)
