--- conflicted
+++ resolved
@@ -243,21 +243,14 @@
 
 
 class PyAPITestHarness(TestHarness):
-<<<<<<< HEAD
     def __init__(self, statepoint_name, tallies_present=False, mg=False):
-        TestHarness.__init__(self, statepoint_name, tallies_present)
+                super(PyAPITestHarness, self).__init__(statepoint_name, tallies_present)
+        self.parser.add_option('--build-inputs', dest='build_only',
+                               action='store_true', default=False)
         if mg:
             self._input_set = MGInputSet()
         else:
             self._input_set = InputSet()
-=======
-    def __init__(self, statepoint_name, tallies_present=False):
-        super(PyAPITestHarness, self).__init__(statepoint_name, tallies_present)
-        self.parser.add_option('--build-inputs', dest='build_only',
-                               action='store_true', default=False)
-        self._input_set = InputSet()
->>>>>>> 6efefcac
-
     def main(self):
         """Accept commandline arguments and either run or update tests."""
         (self._opts, self._args) = self.parser.parse_args()
