--- conflicted
+++ resolved
@@ -335,7 +335,6 @@
         simple_chain.set_capture_branches(br)
 
 
-<<<<<<< HEAD
 def test_simple_fission_yields(simple_chain):
     """Check the default fission yields that can be used to form the matrix
     """
@@ -361,7 +360,7 @@
     with pytest.raises(
             ValueError, match="fission yield.*not equal.*compositions"):
        cram.deplete(empty_chain, dummy_conc, None, 0.5)
-=======
+
 def test_validate(simple_chain):
     """Test the validate method"""
 
@@ -411,5 +410,4 @@
         c.validate(tolerance=None)
 
     with pytest.raises(ValueError, match="tolerance"):
-        c.validate(tolerance=-1)
->>>>>>> a0bff119
+        c.validate(tolerance=-1)